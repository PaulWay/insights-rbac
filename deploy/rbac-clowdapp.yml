---
apiVersion: template.openshift.io/v1
kind: Template
metadata:
  name: rbac
objects:
- apiVersion: cloud.redhat.com/v1alpha1
  kind: ClowdApp
  metadata:
    name: rbac
  spec:
    envName: ${ENV_NAME}
    testing:
      iqePlugin: rbac
    database:
      name: rbac
      dbVolumeSize: medium
    inMemoryDb: true
    kafkaTopics:
    - topicName: ${NOTIFICATIONS_TOPIC}
      partitions: 3
      replicas: 3
    deployments:
    - name: worker-service
      minReplicas: ${{MIN_WORKER_REPLICAS}}
      podSpec:
        image: ${IMAGE}:${IMAGE_TAG}
        initContainers:
          - env:
            - name: INIT_CONTAINER
              value: "True"
            inheritEnv: true
            args:
              - sh
              - /opt/app-root/src/deploy/init-container-setup.sh
        command:
          - /bin/bash
          - '-c'
          - >
            PYTHONPATH=${PWD}/rbac/ celery -A
            rbac.celery worker -l $DJANGO_LOG_LEVEL
        livenessProbe:
          exec:
            command:
              - /bin/bash
              - '-c'
              - >
                PYTHONPATH=${PWD}/rbac/ celery inspect
                ping -A rbac.celery
          failureThreshold: 3
          initialDelaySeconds: ${{CELERY_INITIAL_DELAY_SEC}}
          periodSeconds: ${{CELERY_PERIOD_SEC}}
          successThreshold: 1
          timeoutSeconds: 10
        readinessProbe:
          exec:
            command:
              - /bin/bash
              - '-c'
              - >
                PYTHONPATH=${PWD}/rbac/ celery inspect
                ping -A rbac.celery
          failureThreshold: 3
          periodSeconds: ${{CELERY_PERIOD_SEC}}
          successThreshold: 1
          timeoutSeconds: 10
        volumeMounts:
        - mountPath: /opt/app-root/src/rbac/management/role/definitions
          name: default-role-config
        - mountPath: /opt/app-root/src/rbac/management/role/permissions
          name: model-access-permissions
        volumes:
        - configMap:
            name: ${CONFIG_MAP_NAME}
          name: default-role-config
        - configMap:
            name: ${MODEL_ACCESS_PERMISSIONS}
          name: model-access-permissions
        resources:
          limits:
            cpu: ${CELERY_WORKER_CPU_LIMIT}
            memory: ${CELERY_WORKER_MEMORY_LIMIT}
          requests:
            cpu: ${CELERY_WORKER_CPU_REQUEST}
            memory: ${CELERY_WORKER_MEMORY_REQUEST}
        env:
          - name: DJANGO_LOG_LEVEL
            value: ${DJANGO_LOG_LEVEL}
          - name: DJANGO_DEBUG
            value: ${DJANGO_DEBUG}
          - name: PERMISSION_SEEDING_ENABLED
            value: 'False'
          - name: ROLE_SEEDING_ENABLED
            value: 'False'
          - name: GROUP_SEEDING_ENABLED
            value: 'False'
          - name: DJANGO_SECRET_KEY
            valueFrom:
              secretKeyRef:
                key: django-secret-key
                name: ${NAME}-secret
                optional: false
          - name: PRINCIPAL_PROXY_SERVICE_PROTOCOL
            valueFrom:
              secretKeyRef:
                key: principal-proxy-protocol
                name: ${NAME}-secret
                optional: false
          - name: PRINCIPAL_PROXY_SERVICE_HOST
            valueFrom:
              secretKeyRef:
                key: principal-proxy-host
                name: ${NAME}-secret
                optional: false
          - name: PRINCIPAL_PROXY_SERVICE_PORT
            valueFrom:
              secretKeyRef:
                key: principal-proxy-port
                name: ${NAME}-secret
                optional: false
          - name: PRINCIPAL_PROXY_SERVICE_PATH
            value: ''
          - name: PRINCIPAL_PROXY_USER_ENV
            valueFrom:
              secretKeyRef:
                key: principal-proxy-env
                name: ${NAME}-secret
                optional: false
          - name: PRINCIPAL_PROXY_CLIENT_ID
            valueFrom:
              secretKeyRef:
                key: client-id
                name: insights-rbac
                optional: false
          - name: PRINCIPAL_PROXY_API_TOKEN
            valueFrom:
              secretKeyRef:
                key: token
                name: insights-rbac
                optional: false
          - name: PRINCIPAL_PROXY_SERVICE_SSL_VERIFY
            valueFrom:
              secretKeyRef:
                key: principal-proxy-ssl-verify
                name: ${NAME}-secret
                optional: true
          - name: PRINCIPAL_PROXY_SERVICE_SOURCE_CERT
            valueFrom:
              secretKeyRef:
                key: principal-proxy-source-cert
                name: ${NAME}-secret
                optional: true
          - name: APP_NAMESPACE
            valueFrom:
              fieldRef:
                fieldPath: metadata.namespace
          - name: PGSSLMODE
            value: ${PGSSLMODE}
          - name: CLOWDER_ENABLED
            value: ${CLOWDER_ENABLED}
          - name: CW_NULL_WORKAROUND
            value: ${CW_NULL_WORKAROUND}
          - name: SENTRY_DSN
            valueFrom:
              secretKeyRef:
                key: sentry-dsn
                name: rbac-secret
                optional: true
          - name: MAX_SEED_THREADS
            value: ${MAX_SEED_THREADS}
          - name: ACCESS_CACHE_CONNECT_SIGNALS
            value: 'False'
          - name: NOTIFICATIONS_ENABLED
            value: ${NOTIFICATIONS_ENABLED}
          - name: NOTIFICATIONS_RH_ENABLED
            value: ${NOTIFICATIONS_RH_ENABLED}
<<<<<<< HEAD
          - name: KAFKA_ENABLED
            value: ${KAFKA_ENABLED}
=======
          - name: NOTIFICATIONS_TOPIC
            value: ${NOTIFICATIONS_TOPIC}
>>>>>>> 1432920a

    - name: scheduler-service
      minReplicas: ${{MIN_SCHEDULER_REPLICAS}}
      podSpec:
        image: ${IMAGE}:${IMAGE_TAG}
        command:
          - /bin/bash
          - '-c'
          - >
            PYTHONPATH=${PWD}/rbac/ celery -A
            rbac.celery beat -l $DJANGO_LOG_LEVEL
        livenessProbe:
          exec:
            command:
              - /bin/bash
              - '-c'
              - >
                PYTHONPATH=${PWD}/rbac/ celery inspect
                ping -A rbac.celery
          failureThreshold: 3
          initialDelaySeconds: ${{CELERY_INITIAL_DELAY_SEC}}
          periodSeconds: ${{CELERY_PERIOD_SEC}}
          successThreshold: 1
          timeoutSeconds: 10
        readinessProbe:
          exec:
            command:
              - /bin/bash
              - '-c'
              - >
                PYTHONPATH=${PWD}/rbac/ celery inspect
                ping -A rbac.celery
          failureThreshold: 3
          periodSeconds: ${{CELERY_PERIOD_SEC}}
          successThreshold: 1
          timeoutSeconds: 10
        resources:
          limits:
            cpu: ${CELERY_SCHEDULER_CPU_LIMIT}
            memory: ${CELERY_SCHEDULER_MEMORY_LIMIT}
          requests:
            cpu: ${CELERY_SCHEDULER_CPU_REQUEST}
            memory: ${CELERY_SCHEDULER_MEMORY_REQUEST}
        env:
        - name: DJANGO_LOG_LEVEL
          value: ${DJANGO_LOG_LEVEL}
        - name: DJANGO_DEBUG
          value: ${DJANGO_DEBUG}
        - name: APP_NAMESPACE
          valueFrom:
            fieldRef:
              fieldPath: metadata.namespace
        - name: PERMISSION_SEEDING_ENABLED
          value: 'False'
        - name: ROLE_SEEDING_ENABLED
          value: 'False'
        - name: GROUP_SEEDING_ENABLED
          value: 'False'
        - name: CLOWDER_ENABLED
          value: ${CLOWDER_ENABLED}
        - name: CW_NULL_WORKAROUND
          value: ${CW_NULL_WORKAROUND}
        - name: SENTRY_DSN
          valueFrom:
            secretKeyRef:
              key: sentry-dsn
              name: rbac-secret
              optional: true

    - name: service
      minReplicas: ${{MIN_REPLICAS}}
      webServices:
        public:
          enabled: true
          apiPath: rbac
      podSpec:
        image: ${IMAGE}:${IMAGE_TAG}
        livenessProbe:
          httpGet:
            path: /api/rbac/v1/status/
            port: 8000
            scheme: HTTP
          initialDelaySeconds: 60
          periodSeconds: 10
          successThreshold: 1
          failureThreshold: 3
          timeoutSeconds: 3
        readinessProbe:
          httpGet:
            path: /api/rbac/v1/status/
            port: 8000
            scheme: HTTP
          initialDelaySeconds: 60
          periodSeconds: 10
          successThreshold: 1
          failureThreshold: 3
          timeoutSeconds: 3
        volumes:
        - configMap:
            name: ${CONFIG_MAP_NAME}
          name: default-role-config
        - configMap:
            name: ${MODEL_ACCESS_PERMISSIONS}
          name: model-access-permissions
        volumeMounts:
        - mountPath: /opt/app-root/src/rbac/management/role/definitions
          name: default-role-config
        - mountPath: /opt/app-root/src/rbac/management/role/permissions
          name: model-access-permissions
        resources:
          limits:
            cpu: ${CPU_LIMIT}
            memory: ${MEMORY_LIMIT}
          requests:
            cpu: ${CPU_REQUEST}
            memory: ${MEMORY_REQUEST}
        env:
          - name: SENTRY_DSN
            valueFrom:
              secretKeyRef:
                key: sentry-dsn
                name: rbac-secret
                optional: true
          - name: SERVICE_PSKS
            valueFrom:
              secretKeyRef:
                key: psks.json
                name: ${RBAC_PSKS}
                optional: false
          - name: PGSSLMODE
            value: ${PGSSLMODE}
          - name: DJANGO_SECRET_KEY
            valueFrom:
              secretKeyRef:
                key: django-secret-key
                name: rbac-secret
                optional: false
          - name: PRINCIPAL_PROXY_SERVICE_PROTOCOL
            valueFrom:
              secretKeyRef:
                key: principal-proxy-protocol
                name: rbac-secret
                optional: false
          - name: PRINCIPAL_PROXY_SERVICE_HOST
            valueFrom:
              secretKeyRef:
                key: principal-proxy-host
                name: rbac-secret
                optional: false
          - name: PRINCIPAL_PROXY_SERVICE_PORT
            valueFrom:
              secretKeyRef:
                key: principal-proxy-port
                name: rbac-secret
                optional: false
          - name: PRINCIPAL_PROXY_SERVICE_PATH
            value: ''
          - name: PRINCIPAL_PROXY_USER_ENV
            valueFrom:
              secretKeyRef:
                key: principal-proxy-env
                name: rbac-secret
                optional: false
          - name: PRINCIPAL_PROXY_CLIENT_ID
            valueFrom:
              secretKeyRef:
                key: client-id
                name: insights-rbac
                optional: false
          - name: PRINCIPAL_PROXY_API_TOKEN
            valueFrom:
              secretKeyRef:
                key: token
                name: insights-rbac
                optional: false
          - name: PRINCIPAL_PROXY_SERVICE_SSL_VERIFY
            valueFrom:
              secretKeyRef:
                key: principal-proxy-ssl-verify
                name: rbac-secret
                optional: true
          - name: PRINCIPAL_PROXY_SERVICE_SOURCE_CERT
            valueFrom:
              secretKeyRef:
                key: principal-proxy-source-cert
                name: rbac-secret
                optional: true
          - name: POD_CPU_LIMIT
            valueFrom:
              resourceFieldRef:
                containerName: rbac-service
                resource: limits.cpu
          - name: ACCESS_CACHE_ENABLED
            value: ${ACCESS_CACHE_ENABLED}
          - name: APP_NAMESPACE
            valueFrom:
              fieldRef:
                fieldPath: metadata.namespace
          - name: DJANGO_DEBUG
            value: ${DJANGO_DEBUG}
          - name: API_PATH_PREFIX
            value: ${API_PATH_PREFIX}
          - name: DEVELOPMENT
            value: ${DEVELOPMENT}
          - name: RBAC_LOG_LEVEL
            value: ${RBAC_LOG_LEVEL}
          - name: DJANGO_LOG_LEVEL
            value: ${DJANGO_LOG_LEVEL}
          - name: DJANGO_LOG_FORMATTER
            value: ${DJANGO_LOG_FORMATTER}
          - name: DJANGO_LOG_HANDLERS
            value: ${DJANGO_LOG_HANDLERS}
          - name: DJANGO_LOG_DIRECTORY
            value: ${DJANGO_LOG_DIRECTORY}
          - name: DJANGO_LOGGING_FILE
            value: ${DJANGO_LOGGING_FILE}
          - name: PERMISSION_SEEDING_ENABLED
            value: ${PERMISSION_SEEDING_ENABLED}
          - name: ROLE_SEEDING_ENABLED
            value: ${ROLE_SEEDING_ENABLED}
          - name: GROUP_SEEDING_ENABLED
            value: ${GROUP_SEEDING_ENABLED}
          - name: DISABLE_MIGRATE
            value: ${DISABLE_MIGRATE}
          - name: BYPASS_BOP_VERIFICATION
            value: ${BYPASS_BOP_VERIFICATION}
          - name: ROLE_CREATE_ALLOW_LIST
            value: ${ROLE_CREATE_ALLOW_LIST}
          - name: RBAC_DESTRUCTIVE_ENABLED_UNTIL
            value: ${RBAC_DESTRUCTIVE_ENABLED_UNTIL}
          - name: CLOWDER_ENABLED
            value: ${CLOWDER_ENABLED}
          - name: APP_CONFIG
            value: ${APP_CONFIG}
          - name: APP_HOME
            value: ${APP_HOME}
          - name: APP_MODULE
            value: ${APP_MODULE}
          - name: APP_NAMESPACE
            value: ${APP_NAMESPACE}
          - name: CW_NULL_WORKAROUND
            value: ${CW_NULL_WORKAROUND}
          - name: REDIS_MAX_CONNECTIONS
            value: ${REDIS_MAX_CONNECTIONS}
          - name: REDIS_SOCKET_CONNECT_TIMEOUT
            value: ${REDIS_SOCKET_CONNECT_TIMEOUT}
          - name: REDIS_SOCKET_TIMEOUT
            value: ${REDIS_SOCKET_TIMEOUT}
          - name: AUTHENTICATE_WITH_ORG_ID
            value: ${AUTHENTICATE_WITH_ORG_ID}
          - name: NOTIFICATIONS_ENABLED
            value: ${NOTIFICATIONS_ENABLED}
          - name: GUNICORN_WORKER_MULTIPLIER
            value: ${GUNICORN_WORKER_MULTIPLIER}
          - name: NOTIFICATIONS_TOPIC
            value: ${NOTIFICATIONS_TOPIC}
          - name: KAFKA_ENABLED
            value: ${KAFKA_ENABLED}
    jobs:
      - name: tenant-org-id-populator
        podSpec:
          image: quay.io/cloudservices/tenant-utils:latest
          command:
            - ./org-id-column-populator
            - -C
            - -a
            - account_id
            - -o
            - org_id
            - -t
            - api_tenant
            - --ean-translator-addr
            - http://${TENANT_TRANSLATOR_HOST}:${TENANT_TRANSLATOR_PORT}
            - --batch-size
            - "50"
          env:
            - name: LOG_FORMAT
              value: ${LOG_FORMAT}
            - name: LOG_BATCH_FREQUENCY
              value: '1'
          resources:
            limits:
              cpu: 300m
              memory: 1Gi
            requests:
              cpu: 50m
              memory: 512Mi
      - name: cross-account-request-target-org-populator
        podSpec:
          image: quay.io/cloudservices/tenant-utils:latest
          command:
            - ./org-id-column-populator
            - -C
            - -a
            - target_account
            - -o
            - target_org
            - -t
            - api_crossaccountrequest
            - --ean-translator-addr
            - http://${TENANT_TRANSLATOR_HOST}:${TENANT_TRANSLATOR_PORT}
            - --batch-size
            - "50"
          env:
            - name: LOG_FORMAT
              value: ${LOG_FORMAT}
            - name: LOG_BATCH_FREQUENCY
              value: '1'
          resources:
            limits:
              cpu: 300m
              memory: 1Gi
            requests:
              cpu: 50m
              memory: 512Mi
- apiVersion: v1
  kind: ConfigMap
  metadata:
    name: rbac-env
  data:
    api-path-prefix: /api/rbac
    app-config: /opt/app-root/src/rbac/gunicorn.py
    app-domain: ${APP_DOMAIN}
    app-home: /opt/app-root/src/rbac
    app-module: rbac.asgi
    app-namespace: rbac-stage
    database-engine: postgresql
    database-name: rbac
    database-service-name: POSTGRES_SQL
    development: "False"
    django-debug: "False"
    django-log-directory: ""
    django-log-formatter: simple
    django-log-handlers: console
    django-log-level: INFO
    django-logging-file: ""
    postgres-sql-service-host: rbac-pgsql.rbac-stage.svc
    postgres-sql-service-port: "5432"
    rbac-log-level: INFO
- apiVersion: v1
  data:
    approval.json: |
      {
        "roles": [
          {
            "name": "Approval Administrator",
            "system": true,
            "version": 5,
            "description": "An approval administrator role that grants permissions to manage workflows, requests, actions, and templates.",
            "access": [
              {
                "permission": "approval:templates:read",
                "resourceDefinitions": [
                  {
                    "attributeFilter": {
                      "key": "scope",
                      "operation": "equal",
                      "value": "admin"
                    }
                  }
                ]
              },
              {
                "permission": "approval:workflows:create",
                "resourceDefinitions": [
                  {
                    "attributeFilter": {
                      "key": "scope",
                      "operation": "equal",
                      "value": "admin"
                    }
                  }
                ]
              },
              {
                "permission": "approval:workflows:read",
                "resourceDefinitions": [
                  {
                    "attributeFilter": {
                      "key": "scope",
                      "operation": "equal",
                      "value": "admin"
                    }
                  }
                ]
              },
              {
                "permission": "approval:workflows:update",
                "resourceDefinitions": [
                  {
                    "attributeFilter": {
                      "key": "scope",
                      "operation": "equal",
                      "value": "admin"
                    }
                  }
                ]
              },
              {
                "permission": "approval:workflows:delete",
                "resourceDefinitions": [
                  {
                    "attributeFilter": {
                      "key": "scope",
                      "operation": "equal",
                      "value": "admin"
                    }
                  }
                ]
              },
              {
                "permission": "approval:workflows:link",
                "resourceDefinitions": [
                  {
                    "attributeFilter": {
                      "key": "scope",
                      "operation": "equal",
                      "value": "admin"
                    }
                  }
                ]
              },
              {
                "permission": "approval:workflows:unlink",
                "resourceDefinitions": [
                  {
                    "attributeFilter": {
                      "key": "scope",
                      "operation": "equal",
                      "value": "admin"
                    }
                  }
                ]
              },
              {
                "permission": "approval:requests:create",
                "resourceDefinitions": [
                  {
                    "attributeFilter": {
                      "key": "scope",
                      "operation": "equal",
                      "value": "admin"
                    }
                  }
                ]
              },
              {
                "permission": "approval:requests:read",
                "resourceDefinitions": [
                  {
                    "attributeFilter": {
                      "key": "scope",
                      "operation": "equal",
                      "value": "admin"
                    }
                  },
                  {
                    "attributeFilter": {
                      "key": "scope",
                      "operation": "equal",
                      "value": "group"
                    }
                  }
                ]
              },
              {
                "permission": "approval:actions:create",
                "resourceDefinitions": [
                  {
                    "attributeFilter": {
                      "key": "scope",
                      "operation": "equal",
                      "value": "admin"
                    }
                  },
                  {
                    "attributeFilter": {
                      "key": "scope",
                      "operation": "equal",
                      "value": "group"
                    }
                  }
                ]
              },
              {
                "permission": "approval:actions:read",
                "resourceDefinitions": [
                  {
                    "attributeFilter": {
                      "key": "scope",
                      "operation": "equal",
                      "value": "admin"
                    }
                  }
                ]
              }
            ]
          },
          {
            "name": "Approval User",
            "system": true,
            "version": 4,
            "description": "An approval user role which grants permissions to create/read/cancel a request, and read workflows.",
            "platform_default": true,
            "access": [
              {
                "permission": "approval:requests:read",
                "resourceDefinitions": [
                  {
                    "attributeFilter": {
                      "key": "scope",
                      "operation": "equal",
                      "value": "user"
                    }
                  }
                ]
              },
              {
                "permission": "approval:requests:create",
                "resourceDefinitions": [
                  {
                    "attributeFilter": {
                      "key": "scope",
                      "operation": "equal",
                      "value": "user"
                    }
                  }
                ]
              },
              {
                "permission": "approval:actions:create",
                "resourceDefinitions": [
                  {
                    "attributeFilter": {
                      "key": "scope",
                      "operation": "equal",
                      "value": "user"
                    }
                  }
                ]
              },
              {
                "permission": "approval:actions:read",
                "resourceDefinitions": [
                  {
                    "attributeFilter": {
                      "key": "scope",
                      "operation": "equal",
                      "value": "user"
                    }
                  }
                ]
              },
              {
                "permission": "approval:workflows:read",
                "resourceDefinitions": [
                  {
                    "attributeFilter": {
                      "key": "scope",
                      "operation": "equal",
                      "value": "admin"
                    }
                  }
                ]
              }
            ]
          },
          {
            "name": "Approval Approver",
            "system": true,
            "version": 4,
            "description": "An approval approver role that grants permissions to read and approve requests.",
            "access": [
              {
                "permission": "approval:requests:read",
                "resourceDefinitions": [
                  {
                    "attributeFilter": {
                      "key": "scope",
                      "operation": "equal",
                      "value": "group"
                    }
                  }
                ]
              },
              {
                "permission": "approval:actions:create",
                "resourceDefinitions": [
                  {
                    "attributeFilter": {
                      "key": "scope",
                      "operation": "equal",
                      "value": "group"
                    }
                  }
                ]
              },
              {
                "permission": "approval:actions:read",
                "resourceDefinitions": [
                  {
                    "attributeFilter": {
                      "key": "scope",
                      "operation": "equal",
                      "value": "group"
                    }
                  }
                ]
              }
            ]
          }
        ]
      }
    automation-analytics.json: |
      {
        "roles": [
          {
            "name": "Automation Analytics Administrator",
            "description": "An Automation Analytics Administrator role that grants ALL permissions.",
            "system": true,
            "platform_default": false,
            "version": 3,
            "access": [
              {
                "permission": "automation-analytics:*:*"
              }
            ]
          },
          {
            "name": "Automation Analytics Editor",
            "description": "An Automation Analytics Editor role that grants read-write permissions.",
            "system": true,
            "platform_default": true,
            "version": 4,
            "access": [
              {
                "permission": "automation-analytics:*:read"
              },
              {
                "permission": "automation-analytics:*:write"
              }
            ]
          },
          {
            "name": "Automation Analytics Viewer",
            "description": "An Automation Analytics Viewer role that grants read permissions.",
            "system": true,
            "platform_default": false,
            "version": 3,
            "access": [
              {
                "permission": "automation-analytics:*:read"
              }
            ]
          }
        ]
      }
    catalog.json: |
      {
        "roles": [
          {
            "name": "Catalog Administrator",
            "system": true,
            "version": 8,
            "description": "A catalog administrator roles grants create,read,update, delete and order permissions",
            "access": [
              {
                "permission": "catalog:portfolios:read",
                "resourceDefinitions": [
                  {
                    "attributeFilter": {
                      "key": "scope",
                      "operation": "equal",
                      "value": "admin"
                    }
                  }
                ]
              },
              {
                "permission": "catalog:portfolios:create"
              },
              {
                "permission": "catalog:portfolios:update",
                "resourceDefinitions": [
                  {
                    "attributeFilter": {
                      "key": "scope",
                      "operation": "equal",
                      "value": "admin"
                    }
                  }
                ]
              },
              {
                "permission": "catalog:portfolios:delete",
                "resourceDefinitions": [
                  {
                    "attributeFilter": {
                      "key": "scope",
                      "operation": "equal",
                      "value": "admin"
                    }
                  }
                ]
              },
              {
                "permission": "catalog:portfolios:order",
                "resourceDefinitions": [
                  {
                    "attributeFilter": {
                      "key": "scope",
                      "operation": "equal",
                      "value": "admin"
                    }
                  }
                ]
              },
              {
                "permission": "catalog:portfolio_items:read",
                "resourceDefinitions": [
                  {
                    "attributeFilter": {
                      "key": "scope",
                      "operation": "equal",
                      "value": "admin"
                    }
                  }
                ]
              },
              {
                "permission": "catalog:portfolio_items:create",
                "resourceDefinitions": [
                  {
                    "attributeFilter": {
                      "key": "scope",
                      "operation": "equal",
                      "value": "admin"
                    }
                  }
                ]
              },
              {
                "permission": "catalog:portfolio_items:update",
                "resourceDefinitions": [
                  {
                    "attributeFilter": {
                      "key": "scope",
                      "operation": "equal",
                      "value": "admin"
                    }
                  }
                ]
              },
              {
                "permission": "catalog:portfolio_items:delete",
                "resourceDefinitions": [
                  {
                    "attributeFilter": {
                      "key": "scope",
                      "operation": "equal",
                      "value": "admin"
                    }
                  }
                ]
              },
              {
                "permission": "catalog:portfolio_items:order",
                "resourceDefinitions": [
                  {
                    "attributeFilter": {
                      "key": "scope",
                      "operation": "equal",
                      "value": "admin"
                    }
                  }
                ]
              },
              {
                "permission": "catalog:orders:read",
                "resourceDefinitions": [
                  {
                    "attributeFilter": {
                      "key": "scope",
                      "operation": "equal",
                      "value": "admin"
                    }
                  }
                ]
              },
              {
                "permission": "catalog:orders:write",
                "resourceDefinitions": [
                  {
                    "attributeFilter": {
                      "key": "scope",
                      "operation": "equal",
                      "value": "admin"
                    }
                  }
                ]
              },
              {
                "permission": "catalog:orders:order",
                "resourceDefinitions": [
                  {
                    "attributeFilter": {
                      "key": "scope",
                      "operation": "equal",
                      "value": "admin"
                    }
                  }
                ]
              },
              {
                "permission": "catalog:order_items:read",
                "resourceDefinitions": [
                  {
                    "attributeFilter": {
                      "key": "scope",
                      "operation": "equal",
                      "value": "admin"
                    }
                  }
                ]
              },
              {
                "permission": "catalog:order_items:write",
                "resourceDefinitions": [
                  {
                    "attributeFilter": {
                      "key": "scope",
                      "operation": "equal",
                      "value": "admin"
                    }
                  }
                ]
              },
              {
                "permission": "catalog:order_items:order",
                "resourceDefinitions": [
                  {
                    "attributeFilter": {
                      "key": "scope",
                      "operation": "equal",
                      "value": "admin"
                    }
                  }
                ]
              },
              {
                "permission": "catalog:progress_messages:read",
                "resourceDefinitions": [
                  {
                    "attributeFilter": {
                      "key": "scope",
                      "operation": "equal",
                      "value": "admin"
                    }
                  }
                ]
              },
              {
                "permission": "catalog:progress_messages:write",
                "resourceDefinitions": [
                  {
                    "attributeFilter": {
                      "key": "scope",
                      "operation": "equal",
                      "value": "admin"
                    }
                  }
                ]
              },
              {
                "permission": "catalog:approval_requests:read",
                "resourceDefinitions": [
                  {
                    "attributeFilter": {
                      "key": "scope",
                      "operation": "equal",
                      "value": "admin"
                    }
                  }
                ]
              },
              {
                "permission": "catalog:approval_requests:write",
                "resourceDefinitions": [
                  {
                    "attributeFilter": {
                      "key": "scope",
                      "operation": "equal",
                      "value": "admin"
                    }
                  }
                ]
              },
              {
                "permission": "catalog:tenants:update"
              },
              {
                "permission": "catalog:tenants:read"
              },
              {
                "permission": "catalog:order_processes:create",
                "resourceDefinitions": [
                  {
                    "attributeFilter": {
                      "key": "scope",
                      "operation": "equal",
                      "value": "admin"
                    }
                  }
                ]
              },
              {
                "permission": "catalog:order_processes:delete",
                "resourceDefinitions": [
                  {
                    "attributeFilter": {
                      "key": "scope",
                      "operation": "equal",
                      "value": "admin"
                    }
                  }
                ]
              },
              {
                "permission": "catalog:order_processes:link",
                "resourceDefinitions": [
                  {
                    "attributeFilter": {
                      "key": "scope",
                      "operation": "equal",
                      "value": "admin"
                    }
                  }
                ]
              },
              {
                "permission": "catalog:order_processes:read",
                "resourceDefinitions": [
                  {
                    "attributeFilter": {
                      "key": "scope",
                      "operation": "equal",
                      "value": "admin"
                    }
                  }
                ]
              },
              {
                "permission": "catalog:order_processes:unlink",
                "resourceDefinitions": [
                  {
                    "attributeFilter": {
                      "key": "scope",
                      "operation": "equal",
                      "value": "admin"
                    }
                  }
                ]
              },
              {
                "permission": "catalog:order_processes:update",
                "resourceDefinitions": [
                  {
                    "attributeFilter": {
                      "key": "scope",
                      "operation": "equal",
                      "value": "admin"
                    }
                  }
                ]
              }
            ]
          },
          {
            "name": "Catalog User",
            "system": true,
            "version": 8,
            "description": "A catalog user roles grants read and order permissions",
            "platform_default": true,
            "access": [
              {
                "permission": "catalog:portfolios:read",
                "resourceDefinitions": [
                  {
                    "attributeFilter": {
                      "key": "scope",
                      "operation": "equal",
                      "value": "group"
                    }
                  }
                ]
              },
              {
                "permission": "catalog:portfolios:update",
                "resourceDefinitions": [
                  {
                    "attributeFilter": {
                      "key": "scope",
                      "operation": "equal",
                      "value": "group"
                    }
                  }
                ]
              },
              {
                "permission": "catalog:portfolios:order",
                "resourceDefinitions": [
                  {
                    "attributeFilter": {
                      "key": "scope",
                      "operation": "equal",
                      "value": "group"
                    }
                  }
                ]
              },
              {
                "permission": "catalog:portfolio_items:read",
                "resourceDefinitions": [
                  {
                    "attributeFilter": {
                      "key": "scope",
                      "operation": "equal",
                      "value": "group"
                    }
                  }
                ]
              },
              {
                "permission": "catalog:portfolio_items:update",
                "resourceDefinitions": [
                  {
                    "attributeFilter": {
                      "key": "scope",
                      "operation": "equal",
                      "value": "group"
                    }
                  }
                ]
              },
              {
                "permission": "catalog:portfolio_items:order",
                "resourceDefinitions": [
                  {
                    "attributeFilter": {
                      "key": "scope",
                      "operation": "equal",
                      "value": "group"
                    }
                  }
                ]
              },
              {
                "permission": "catalog:orders:write"
              },
              {
                "permission": "catalog:orders:read",
                "resourceDefinitions": [
                  {
                    "attributeFilter": {
                      "key": "scope",
                      "operation": "equal",
                      "value": "user"
                    }
                  }
                ]
              },
              {
                "permission": "catalog:orders:order"
              },
              {
                "permission": "catalog:order_items:write"
              },
              {
                "permission": "catalog:order_items:read",
                "resourceDefinitions": [
                  {
                    "attributeFilter": {
                      "key": "scope",
                      "operation": "equal",
                      "value": "user"
                    }
                  }
                ]
              },
              {
                "permission": "catalog:order_items:order"
              },
              {
                "permission": "catalog:progress_messages:read",
                "resourceDefinitions": [
                  {
                    "attributeFilter": {
                      "key": "scope",
                      "operation": "equal",
                      "value": "user"
                    }
                  }
                ]
              },
              {
                "permission": "catalog:approval_requests:read",
                "resourceDefinitions": [
                  {
                    "attributeFilter": {
                      "key": "scope",
                      "operation": "equal",
                      "value": "user"
                    }
                  }
                ]
              },
              {
                "permission": "catalog:tenants:read"
              }
            ]
          }
        ]
      }
    compliance.json: |
      {
        "roles": [
          {
            "name": "Compliance administrator",
            "description": "Perform any available operation against any Compliance resource.",
            "system": true,
            "platform_default": true,
            "version": 8,
            "access": [
              {
                "permission": "compliance:*:*"
              },
              {
                "permission": "inventory:*:read"
              }
            ]
          }
        ]
      }
    cost-management.json: |
      {
          "roles": [{
              "name": "Cost Administrator",
              "description": "A cost management administrator role that grants read and write permissions.",
              "system": true,
              "version": 2,
              "access": [{
                  "permission": "cost-management:*:*"
              }]
          }, {
              "name": "Cost Price List Administrator",
              "description": "A cost management role that grants read and write permissions on price list rates.",
              "system": true,
              "version": 2,
              "access": [{
                  "permission": "cost-management:rate:*"
              }]
          }, {
              "name": "Cost Price List Viewer",
              "description": "A cost management role that grants read permissions on price list rates.",
              "system": true,
              "version": 2,
              "access": [{
                  "permission": "cost-management:rate:read"
              }]
          }, {
              "name": "Cost Cloud Viewer",
              "description": "A cost management role that grants read permissions on cost reports related to cloud sources.",
              "system": true,
              "version": 4,
              "access": [{
                  "permission": "cost-management:aws.account:*"
              }, {
                  "permission": "cost-management:aws.organizational_unit:*"
              }, {
                  "permission": "cost-management:azure.subscription_guid:*"
              }]
          }, {
              "name": "Cost OpenShift Viewer",
              "description": "A cost management role that grants read permissions on cost reports related to OpenShift sources.",
              "system": true,
              "version": 2,
              "access": [{
                  "permission": "cost-management:openshift.cluster:*"
              }]
          }]
      }
    drift.json: |
      {
        "roles": [
          {
            "name": "Drift analysis administrator",
            "description": "Perform any available operation against any Drift Analysis resource.",
            "system": true,
            "platform_default": true,
            "version": 8,
            "access": [
              {
                "permission": "drift:*:*"
              },
              {
                "permission": "inventory:*:read"
              }
            ]
          }
        ]
      }
    insights.json: |
      {
        "roles": [
          {
            "name": "Insights administrator",
            "display_name": "Advisor administrator",
            "description": "Perform any available operation against any advisor resource.",
            "system": true,
            "platform_default": true,
            "version": 9,
            "access": [
              {
                "permission": "advisor:*:*"
              },
              {
                "permission": "inventory:*:read"
              }
            ]
          }
        ]
      }
    integrations.json: |
      {
        "roles": [
          {
            "name": "Integrations administrator",
            "description": "Perform any available operation against any Integrations resource.",
            "system": true,
            "platform_default": false,
            "version": 2,
            "access": [
              {
                "permission": "integrations:*:*"
              }
            ]
          }
        ]
      }
    inventory.json: |
      {
        "roles": [
          {
            "name": "Inventory administrator",
            "description": "Perform any available operation against any Inventory resource.",
            "system": true,
            "platform_default": true,
            "version": 2,
            "access": [
              {
                "permission": "inventory:*:*"
              }
            ]
          }
        ]
      }
    migration_analytics.json: |
      {
        "roles": [
          {
            "name": "Migration Analytics administrator",
            "description": "Perform any available operation against any Migration Analytics resource.",
            "system": true,
            "platform_default": true,
            "version": 2,
            "access": [
              {
                "permission": "migration-analytics:*:*"
              }
            ]
          }
        ]
      }
    notifications.json: |
      {
        "roles": [
          {
            "name": "Notifications administrator",
            "description": "Perform any available operation against Notifications and Integrations applications.",
            "system": true,
            "platform_default": true,
            "version": 3,
            "access": [
              {
                "permission": "notifications:*:*"
              },
              {
                "permission": "integrations:*:*"
              }
            ]
          },
          {
            "name": "Notifications viewer",
            "description": "Read only access to notifications and integrations applications.",
            "system": true,
            "platform_default": true,
            "version": 1,
            "access": [
              {
                "permission": "notifications:notifications:read"
              },
              {
                "permission": "integrations:endpoints:read"
              }
            ]
          }

        ]
      }
    malware-detection.json: |
      {
        "roles": [
          {
            "name": "Malware detection administrator",
            "display_name": "Malware detection administrator",
            "description": "Perform any available operation against any malware-detection resource.",
            "system": true,
            "version": 1,
            "access": [
              {
                "permission": "malware-detection:*:*"
              },
              {
                "permission": "inventory:*:read"
              }
            ]
          },
          {
            "name": "Malware detection viewer",
            "display_name": "Malware detection viewer",
            "description": "Read any malware-detection resource.",
            "system": true,
            "version": 1,
            "access": [
              {
                "permission": "malware-detection:*:read"
              },
              {
                "permission": "inventory:*:read"
              }
            ]
          }
        ]
      }
    patch.json: |
      {
        "roles": [
          {
            "name": "Patch administrator",
            "description": "Perform any available operation against any Patch resource.",
            "system": true,
            "platform_default": true,
            "version": 5,
            "access": [
              {
                "permission": "patch:*:*"
              },
              {
                "permission": "inventory:*:read"
              }
            ]
          }
        ]
      }
    rbac.json: |
      {
        "roles": [
          {
            "name": "User Access administrator",
            "display_name": "User Access administrator",
            "description": "Grants a non-org admin full access to configure and manage user access to services hosted on console.redhat.com. This role can only be viewed and assigned by Organization Administrators.",
            "system": true,
            "platform_default": false,
            "version": 2,
            "access": [
              {
                "permission": "rbac:*:*"
              }
            ]
          },
          {
            "name": "User Access principal viewer",
            "display_name": "User Access principal viewer",
            "description": "Grants a non-org admin read access to principals within user access.",
            "system": true,
            "platform_default": false,
            "version": 1,
            "access": [
              {
                "permission": "rbac:principal:read"
              }
            ]
          }
        ]
      }
    ros.json: |
      {
        "roles": [
          {
            "name": "Resource Optimization administrator",
            "description": "Perform any available operation against any Resource Optimization resource.",
            "system": true,
            "platform_default": true,
            "version": 1,
            "access": [
              {
                "permission": "ros:*:*"
              },
              {
                "permission": "inventory:*:read"
              }
            ]
          },
          {
            "name": "Resource Optimization user",
            "description": "A Resource Optimization user role that grants read only permission.",
            "system": true,
            "platform_default": true,
            "version": 1,
            "access": [
              {
                "permission": "ros:*:read"
              },
              {
                "permission": "inventory:*:read"
              }
            ]
          }
        ]
      }

    policies.json: |
      {
        "roles": [
          {
            "name": "Policies administrator",
            "description": "Perform any available operation against any Policies resource.",
            "system": true,
            "platform_default": true,
            "version": 5,
            "access": [
              {
                "permission": "policies:*:*"
              },
              {
                "permission": "inventory:*:read"
              }
            ]
          }
        ]
      }
    remediations.json: |
      {
        "roles": [
          {
            "name": "Remediations administrator",
            "description": "Perform any available operation against any Remediations resource",
            "system": true,
            "platform_default": false,
            "version": 4,
            "access": [
              {
                "permission": "remediations:*:*"
              },
              {
                "permission": "inventory:*:read"
              }
            ]
          },
          {
            "name": "Remediations user",
            "description": "Perform create, view, update, delete operations against any Remediations resource.",
            "system": true,
            "platform_default": true,
            "version": 4,
            "access": [
              {
                "permission": "remediations:remediation:read"
              },
              {
                "permission": "remediations:remediation:write"
              }
            ]
          }
        ]
      }
    sources.json: |
      {
        "roles": [
          {
            "name": "Sources administrator",
            "description": "Perform any available operation against any Source",
            "system": true,
            "platform_default": true,
            "version": 3,
            "access": [
              {
                "permission": "sources:*:*"
              }
            ]
          }
        ]
      }
    subscriptions.json: |
      {
        "roles": [
          {
            "name": "Subscription Watch administrator",
            "description": "Perform any available operation against any Subscription Watch resource.",
            "system": true,
            "platform_default": true,
            "version": 4,
            "access": [
              {
                "permission": "subscriptions:*:*"
              },
              {
                "permission": "inventory:*:read"
              }
            ]
          }
        ]
      }
    vulnerability.json: |
      {
        "roles": [
          {
            "name": "Vulnerability administrator",
            "description": "Perform any available operation against any Vulnerability resource.",
            "system": true,
            "platform_default": true,
            "version": 8,
            "access": [
              {
                "permission": "vulnerability:*:*"
              },
              {
                "permission": "inventory:*:read"
              }
            ]
          }
        ]
      }
  kind: ConfigMap
  metadata:
    name: rbac-config
- apiVersion: v1
  data:
    advisor.json: |
      {
          "*": ["*"],
          "disable-recommendations": ["write"],
          "weekly-email": ["read"],
          "recommendation-results": ["read"],
          "exports": ["read"]
      }
    approval.json: |
      {
          "actions": ["create", "read"],
          "requests": ["create", "read"],
          "templates": ["read"],
          "workflows": ["create", "read", "update", "delete", "link", "unlink"]
      }
    automation-analytics.json: |
      {
          "*": ["read", "write", "*"]
      }
    catalog.json: |
      {
          "approval_requests": ["read", "write"],
          "orders": ["read", "write", "order"],
          "order_items": ["read", "write", "order"],
          "order_processes": ["create", "read", "link", "unlink", "update", "delete"],
          "portfolios": ["create", "read", "update", "delete", "order"],
          "portfolio_items": ["create", "read", "update", "delete", "order"],
          "progress_messages": ["read", "write"],
          "tenants": ["read", "update"]
      }
    compliance.json: |
      {
          "*": ["*"]
      }
    cost-management.json: |
      {
          "aws.account": ["*"],
          "azure.subscription_guid": ["*"],
          "openshift.cluster": ["*"],
          "rate": ["read", "*"],
          "*": ["*"],
          "aws.organizational_unit": ["*"]
      }
    drift.json: |
      {
          "*": ["*"],
          "comparisons": ["read"],
          "baselines": ["read", "write"]
      }
    integrations.json: |
      {
          "*": ["*"],
          "endpoints": ["read","write"]
      }
    inventory.json: |
      {
          "*": ["read", "*"],
          "hosts": ["read", "write", "*"]
      }
    migration-analytics.json: |
      {
          "*": ["*"]
      }
    notifications.json: |
      {
          "*": ["*"],
          "notifications": ["read","write"]
      }
    patch.json: |
      {
          "*": ["*"]
      }
    policies.json: |
      {
          "policies": ["read","write"],
          "*": ["*"]
      }
    remediations.json: |
      {
          "remediation": ["read", "write", "execute"],
          "*": ["*"]
      }
    ros.json: |
      {
          "*": ["read", "*"]
      }
    sources.json: |
      {
          "*": ["*"]
      }
    subscriptions.json: |
      {
          "*": ["*"]
      }
    vulnerability.json: |
      {
          "*": ["read", "write", "*"],
          "vulnerability_results": ["read"],
          "cve.business_risk_and_status": ["write"],
          "system.cve.status": ["write"],
          "advanced_report": ["read"],
          "report_and_export": ["read"],
          "system.opt_out": ["write", "read"]
      }
  kind: ConfigMap
  metadata:
    name: model-access-permissions
- apiVersion: v1
  kind: Secret
  metadata:
    name: rbac-psks
  data:
    psks.json: >-
      ewogICJhZHZpc29yIjogewogICAgImFsdC1zZWNyZXQiOiAiMTExMTExMTExMTExMTExMTExMTExMTExMTExMTExMTEiCiAgfSwKICAiYXBwcm92YWwiOiB7CiAgICAiYWx0LXNlY3JldCI6ICIyMjIyMjIyMjIyMjIyMjIyMjIyMjIyMjIyMjIyMjIyMiIKICB9Cn0=
  type: Opaque
- apiVersion: v1
  kind: Secret
  metadata:
    name: insights-rbac
  data:
    client-id: aW5zaWdodHMtcmJhYw==
    token: MjIyMjIyMjIyMjIyMjIyMjIyMjIyMjIyMjIyMjIyMjIyMjIyMjIyMjIyMjIyMjIyMjIyMjIyMjIyMjIyMjIyMg==
  type: Opaque
- apiVersion: v1
  kind: Secret
  metadata:
    name: rbac-secret
  data:
    django-secret-key: MTExMTExMTExMTExMTExMTExMTExMTExMTExMTExMTExMTExMTExMTExMTExMTExMTE=
    principal-proxy-api-token: >-
      MjIyMjIyMjIyMjIyMjIyMjIyMjIyMjIyMjIyMjIyMjIyMjIyMjIyMjIyMjIyMjIyMjIyMjIyMjIyMjIyMjIyMg==
    principal-proxy-client-id: aW5zaWdodHMtcmJhYw==
    principal-proxy-env: c3RhZ2U=
    principal-proxy-host: bWJvcA==
    principal-proxy-port: ODA5MA==
    principal-proxy-protocol: aHR0cA==
    principal-proxy-source-cert: RmFsc2U=
    principal-proxy-ssl-verify: RmFsc2U=
    sentry-dsn: ''
  type: Opaque
- apiVersion: v1
  kind: Service
  metadata:
    name: rbac
    labels:
      app: rbac
      pod: rbac-service
  spec:
    ports:
    - port: 8080
      protocol: TCP
      targetPort: 8000
      name: weblegacy
    selector:
      pod: rbac-service

parameters:
- description: Image name
  name: IMAGE
  value: quay.io/cloudservices/rbac
- description: Determines Clowder deployment
  name: CLOWDER_ENABLED
  value: "true"
- description: ClowdEnv Name
  name: ENV_NAME
  required: true
- description: Initial amount of memory the Django container will request.
  displayName: Memory Request
  name: MEMORY_REQUEST
  value: 512Mi
- description: Maximum amount of memory the Django container can use.
  displayName: Memory Limit
  name: MEMORY_LIMIT
  value: 1Gi
- description: Initial amount of cpu the Django container will request.
  displayName: CPU Request
  name: CPU_REQUEST
  value: 200m
- description: Maximum amount of cpu the Django container can use.
  displayName: CPU Limit
  name: CPU_LIMIT
  value: 700m
- displayName: RBAC PSKs
  name: RBAC_PSKS
  value: rbac-psks
- displayName: Service Dependency Name
  name: SERVICE_DEPENDENCY_NAME
  value: rbac-pgsql
- displayName: API Prefix Path
  name: API_PATH_PREFIX
  value: /api/rbac
- displayName: Development
  name: DEVELOPMENT
  value: 'false'
- displayName: Rbac log level
  name: RBAC_LOG_LEVEL
  value: INFO
- displayName: Django log level
  name: DJANGO_LOG_LEVEL
  value: INFO
- displayName: Django log formatter
  name: DJANGO_LOG_FORMATTER
  value: simple
- displayName: Django log handlers
  name: DJANGO_LOG_HANDLERS
  value: console,ecs
- displayName: Django log directory
  name: DJANGO_LOG_DIRECTORY
- displayName: Django logging file
  name: DJANGO_LOGGING_FILE
- description: Name of the rbac-config config map
  name: CONFIG_MAP_NAME
  value: rbac-config
- description: Name of the predefined access permissions config map
  name: MODEL_ACCESS_PERMISSIONS
  value: model-access-permissions
- description: minimum number of pods to use when autoscaling is enabled
  name: MIN_REPLICAS
  value: '1'
- description: maximum number of pods to use when autoscaling is enabled
  name: MAX_REPLICAS
  value: '1'
- description: minimum number of pods to use when autoscaling is enabled for worker service
  name: MIN_WORKER_REPLICAS
  value: '1'
- description: minimum number of pods to use when autoscaling is enabled for scheduler service
  name: MIN_SCHEDULER_REPLICAS
  value: '1'
- description: target CPU utilization for the service
  name: TARGET_CPU_UTILIZATION
  value: '90'
- description: 'Options can be found in the doc: https://www.postgresql.org/docs/current/libpq-ssl.html#LIBPQ-SSL-SSLMODE-STATEMENTS'
  displayName: Postgres SSL mode
  name: PGSSLMODE
  value: prefer
- description: Python boolean value to enable/disable permission seeding on app boot
  name: PERMISSION_SEEDING_ENABLED
  required: true
- description: Python boolean value to enable/disable role seeding on app boot
  name: ROLE_SEEDING_ENABLED
  required: true
- description: Python boolean value to enable/disable group seeding on app boot
  name: GROUP_SEEDING_ENABLED
  required: true
- description: Flag to disable migrations
  name: DISABLE_MIGRATE
  required: true
- description: Enable the RBAC access cache
  name: ACCESS_CACHE_ENABLED
  value: 'True'
- description: Bypass interaction with the BOP service
  name: BYPASS_BOP_VERIFICATION
  value: 'False'
- description: Application allow list for role creation in RBAC
  name: ROLE_CREATE_ALLOW_LIST
  value: cost-management,remediations,inventory,drift,policies,advisor,catalog,approval,vulnerability,compliance,automation-analytics,notifications,patch,integrations,ros
- description: Timestamp expiration allowance on destructive actions through the internal
    RBAC API
  name: RBAC_DESTRUCTIVE_ENABLED_UNTIL
  value: ''
- description: Image tag
  name: IMAGE_TAG
  required: true
- description: Name of DB secret
  name: DB_SECRET_NAME
  value: rbac-db
- description: The name assigned to all frontend objects defined in this template.
  displayName: Name
  name: NAME
  value: rbac
- description: Initial amount of CPU the Flower container will request.
  displayName: Celery scheduler CPU Resource Request
  name: CELERY_SCHEDULER_CPU_REQUEST
  value: 100m
- description: Maximum amount of CPU the scheduler container can use.
  displayName: CPU Limit
  name: CELERY_SCHEDULER_CPU_LIMIT
  value: 300m
- description: Initial amount of memory the scheduler container will request.
  displayName: Celery scheduler Memory Resource Request
  name: CELERY_SCHEDULER_MEMORY_REQUEST
  value: 256Mi
- description: Maximum amount of memory the scheduler container can use.
  displayName: Memory Limit
  name: CELERY_SCHEDULER_MEMORY_LIMIT
  value: 512Mi
- description: Initial amount of CPU the worker container will request.
  displayName: Celery worker CPU Resource Request
  name: CELERY_WORKER_CPU_REQUEST
  value: 100m
- description: Maximum amount of CPU the worker container can use.
  displayName: CPU Limit
  name: CELERY_WORKER_CPU_LIMIT
  value: 300m
- description: Initial amount of memory the worker container will request.
  displayName: Celery worker Memory Resource Request
  name: CELERY_WORKER_MEMORY_REQUEST
  value: 256Mi
- description: Maximum amount of memory the worker container can use.
  displayName: Memory Limit
  name: CELERY_WORKER_MEMORY_LIMIT
  value: 512Mi
- displayName: Django Debug
  name: DJANGO_DEBUG
  value: 'False'
- displayName: Django log level
  name: DJANGO_LOG_LEVEL
  value: INFO
- description: 'Options can be found in the doc: https://www.postgresql.org/docs/current/libpq-ssl.html#LIBPQ-SSL-SSLMODE-STATEMENTS'
  displayName: Postgres SSL mode
  name: PGSSLMODE
  value: prefer
- description: Name of the rbac-config config map
  name: CONFIG_MAP_NAME
  value: rbac-config
- description: Name of the predefined access permissions config map
  name: MODEL_ACCESS_PERMISSIONS
  value: model-access-permissions
- description: Name of DB secret
  name: DB_SECRET_NAME
  value: rbac-db
- name: APP_CONFIG
  value: '/opt/app-root/src/rbac/gunicorn.py'
- name: APP_HOME
  value: '/opt/app-root/src/rbac'
- name: APP_MODULE
  value: 'rbac.asgi'
- name: APP_NAMESPACE
  value: 'rbac'
- name: CW_NULL_WORKAROUND
  value: 'true'
- name: CELERY_INITIAL_DELAY_SEC
  value: "30"
- name: CELERY_PERIOD_SEC
  value: "300"
- description: Default number of threads to use for seeding
  name: MAX_SEED_THREADS
  value: "2"
- description: max_connections for redis client
  name: REDIS_MAX_CONNECTIONS
  value: "10"
- description: socket connect timeout for redis
  name: REDIS_SOCKET_CONNECT_TIMEOUT
  value: "0.1"
- description: socket timeout for redis
  name: REDIS_SOCKET_TIMEOUT
  value: "0.1"
- description: Enable sending out notification events
  name: NOTIFICATIONS_ENABLED
  value: 'False'
- description: Enable sending out notification events of Red Hat changes
  name: NOTIFICATIONS_RH_ENABLED
  value: 'False'
- description: Enable RBAC tenancy using Org ID
  name: AUTHENTICATE_WITH_ORG_ID
  value: 'False'
- name: TENANT_TRANSLATOR_HOST
  required: true
- name: TENANT_TRANSLATOR_PORT
  value: '8892'
- name: GUNICORN_WORKER_MULTIPLIER
  value: '2'
- name: NOTIFICATIONS_TOPIC
  value: 'platform.notifications.ingress'
- description: Enable kafka
  name: KAFKA_ENABLED
  value: 'False'<|MERGE_RESOLUTION|>--- conflicted
+++ resolved
@@ -174,13 +174,10 @@
             value: ${NOTIFICATIONS_ENABLED}
           - name: NOTIFICATIONS_RH_ENABLED
             value: ${NOTIFICATIONS_RH_ENABLED}
-<<<<<<< HEAD
           - name: KAFKA_ENABLED
             value: ${KAFKA_ENABLED}
-=======
           - name: NOTIFICATIONS_TOPIC
             value: ${NOTIFICATIONS_TOPIC}
->>>>>>> 1432920a
 
     - name: scheduler-service
       minReplicas: ${{MIN_SCHEDULER_REPLICAS}}
