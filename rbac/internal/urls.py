--- conflicted
+++ resolved
@@ -28,9 +28,6 @@
     path("api/migrations/run/", views.run_migrations),
     path("api/migrations/progress/", views.migration_progress),
     path("api/seeds/run/", views.run_seeds),
-<<<<<<< HEAD
     path("api/cars/expire/", views.car_expiry),
-=======
     path("api/sentry_debug/", trigger_error),
->>>>>>> 50bb44e2
 ]