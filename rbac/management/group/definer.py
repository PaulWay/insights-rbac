#
# Copyright 2019 Red Hat, Inc.
#
# This program is free software: you can redistribute it and/or modify
# it under the terms of the GNU Affero General Public License as
# published by the Free Software Foundation, either version 3 of the
# License, or (at your option) any later version.
#
# This program is distributed in the hope that it will be useful,
# but WITHOUT ANY WARRANTY; without even the implied warranty of
# MERCHANTABILITY or FITNESS FOR A PARTICULAR PURPOSE.  See the
# GNU Affero General Public License for more details.
#
# You should have received a copy of the GNU Affero General Public License
# along with this program.  If not, see <https://www.gnu.org/licenses/>.
#

"""Handler for system defined group."""
import logging

from django.db import transaction
from django.db.models.query import QuerySet
from django.utils.translation import gettext as _
from management.group.model import Group
from management.policy.model import Policy
from management.role.model import Role
<<<<<<< HEAD
from rest_framework import serializers
=======
from management.utils import schema_handler
>>>>>>> 3f74bc9d
from tenant_schemas.utils import tenant_context


logger = logging.getLogger(__name__)  # pylint: disable=invalid-name


def seed_group(tenant):
    """For a tenant create or update default group."""
    with tenant_context(tenant):
        with transaction.atomic():
            name = "Default access"
            group_description = (
                "This group contains the roles that all users inherit by default. "
                "Adding or removing roles in this group will affect permissions for all users in your organization."
            )

            group, group_created = Group.objects.get_or_create(
                platform_default=True, defaults={"description": group_description, "name": name, "system": True}
            )

            # NOTE: after we ensure/enforce all object have a tenant_id FK, we can add tenant=tenant
            # to the get_or_create. We cannot currently, because records without would fail the GET
            # and would create duplicate records. This ensures we temporarily do an update if
            # obj.tenant_id is NULL
            if not group.tenant:
                group.tenant = tenant
                group.save()

            if group.system:
                platform_roles = Role.objects.filter(platform_default=True)
                add_roles(group, platform_roles, tenant, replace=True)
                logger.info("Finished seeding default group %s for tenant %s.", name, tenant.schema_name)
            else:
                logger.info("Default group %s is managed by tenant %s.", name, tenant.schema_name)
    return tenant


def set_system_flag_post_update(group):
    """Update system flag on default groups."""
    if group.system:
        group.name = "Custom default access"
    group.system = False
    group.save()


<<<<<<< HEAD
def add_roles(group, roles_or_role_ids, user=None, replace=False):
=======
def add_roles(group, roles_or_role_ids, tenant, replace=False, duplicate_in_public=False):
>>>>>>> 3f74bc9d
    """Process list of roles and add them to the group."""
    if not isinstance(roles_or_role_ids, QuerySet):
        # If given an iterable of UUIDs, get the corresponding objects
        roles = Role.objects.filter(uuid__in=roles_or_role_ids)
    else:
        roles = roles_or_role_ids
    group_name = group.name
    role_names = list(roles.values_list("name", flat=True))

    for tenant_schema in schema_handler(tenant, include_public=duplicate_in_public):
        group, created = Group.objects.get_or_create(name=group_name, tenant=tenant)
        system_policy_name = "System Policy for Group {}".format(group.uuid)
        system_policy, system_policy_created = Policy.objects.update_or_create(
            system=True, group=group, name=system_policy_name, defaults={"tenant": tenant}
        )

<<<<<<< HEAD
    for role in roles:
        accesses = role.access.all()
        for access in accesses:
            if access.permission_application() == "rbac" and user and not user.admin:
                key = "add-roles"
                message = f"Non-admin users cannot add RBAC role {role.display_name} to groups."
                raise serializers.ValidationError({key: _(message)})
        system_policy.roles.add(role)
=======
        if system_policy_created:
            logger.info(f"Created new system policy for tenant {tenant_schema.schema_name}.")
        else:
            if replace:
                system_policy.roles.clear()
>>>>>>> 3f74bc9d

        roles = Role.objects.filter(name__in=role_names, tenant=tenant)
        for role in roles:
            system_policy.roles.add(role)


def remove_roles(group, role_ids, tenant):
    """Process list of roles and remove them from the group."""
    roles = Role.objects.filter(uuid__in=role_ids)
    role_names = list(roles.values_list("name", flat=True))

    for tenant_schema in schema_handler(tenant):
        group = Group.objects.get(name=group.name, tenant=tenant)
        roles = Role.objects.filter(name__in=role_names, tenant=tenant)
        for policy in group.policies.all():
            policy.roles.remove(*roles)<|MERGE_RESOLUTION|>--- conflicted
+++ resolved
@@ -24,11 +24,8 @@
 from management.group.model import Group
 from management.policy.model import Policy
 from management.role.model import Role
-<<<<<<< HEAD
+from management.utils import schema_handler
 from rest_framework import serializers
-=======
-from management.utils import schema_handler
->>>>>>> 3f74bc9d
 from tenant_schemas.utils import tenant_context
 
 
@@ -74,11 +71,7 @@
     group.save()
 
 
-<<<<<<< HEAD
-def add_roles(group, roles_or_role_ids, user=None, replace=False):
-=======
 def add_roles(group, roles_or_role_ids, tenant, replace=False, duplicate_in_public=False):
->>>>>>> 3f74bc9d
     """Process list of roles and add them to the group."""
     if not isinstance(roles_or_role_ids, QuerySet):
         # If given an iterable of UUIDs, get the corresponding objects
@@ -95,26 +88,21 @@
             system=True, group=group, name=system_policy_name, defaults={"tenant": tenant}
         )
 
-<<<<<<< HEAD
-    for role in roles:
-        accesses = role.access.all()
-        for access in accesses:
-            if access.permission_application() == "rbac" and user and not user.admin:
-                key = "add-roles"
-                message = f"Non-admin users cannot add RBAC role {role.display_name} to groups."
-                raise serializers.ValidationError({key: _(message)})
-        system_policy.roles.add(role)
-=======
         if system_policy_created:
             logger.info(f"Created new system policy for tenant {tenant_schema.schema_name}.")
         else:
             if replace:
                 system_policy.roles.clear()
->>>>>>> 3f74bc9d
 
         roles = Role.objects.filter(name__in=role_names, tenant=tenant)
         for role in roles:
-            system_policy.roles.add(role)
+            accesses = role.access.all()
+            for access in accesses:
+                if access.permission_application() == "rbac" and user and not user.admin:
+                    key = "add-roles"
+                    message = f"Non-admin users cannot add RBAC role {role.display_name} to groups."
+                    raise serializers.ValidationError({key: _(message)})
+            system_policy.roles.add(role) 
 
 
 def remove_roles(group, role_ids, tenant):
